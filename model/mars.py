'''
Implementation of MARS model.

@author: maria
'''

import torch
import pandas as pd
import numpy as np
import os
import anndata
import copy
from scipy.spatial import distance
import scanpy.api as sc
from collections import OrderedDict
from collections import defaultdict

from model.loss import loss_task, loss_test, reconstruction_loss
from model.net import FullNet
from model.landmarks import compute_landmarks_tr, init_landmarks
from model.utils import init_data_loaders, euclidean_dist
from model.metrics import compute_scores

class MARS:

    def __init__(self, n_clusters, params, labeled_data, unlabeled_data, pretrain_data=None,
<<<<<<< HEAD
                 val_split=0.85, hid_dim_1=1000, hid_dim_2=100, p_drop=0.0, p_sc_drop=[0.2,0.4,0.6,0.8], tau=[0.2]):
=======
                 val_split=0.85, hid_dim_1=1000, hid_dim_2=100, p_drop=0.0, p_sc_drop=0.4, tau=0.2, rho=1.0):
>>>>>>> 728ff53b
        """Initialization of MARS.
        n_clusters: number of clusters in the unlabeled meta-dataset
        params: parameters of the MARS model
        labeled_data: list of labeled datasets. Each dataset needs to be instance of CellDataset.
        unlabeled_data: unlabeled dataset. Instance of CellDataset.
        pretrain_data: dataset for pretraining MARS. Instance of CellDataset. If not specified, unlabeled_data
                        will be used.
        val_split: percentage of data to use for train/val split (default: 1, meaning no validation set)
        hid_dim_1: dimension in the first layer of the network (default: 1000)
        hid_dim_2: dimension in the second layer of the network (default: 100)
        p_drop: dropout probability (default: 0)
<<<<<<< HEAD
        p_sc_drop: list of values to tune over for dropout probability for the single cell (sc) type dropout data augmentation
        tau: list of values to tune over for regularizer for inter-cluster distance
=======
        p_sc_drop: dropout probability for the single cell (sc) type dropout data augmentation
        tau: regularizer for inter-cluster distance
        rho: contrastive loss weight
>>>>>>> 728ff53b
        """
        train_load, test_load, pretrain_load, val_load = init_data_loaders(labeled_data, unlabeled_data,
                                                                           pretrain_data, params.pretrain_batch,
                                                                           val_split)
        self.train_loader = train_load
        self.test_loader = test_load
        self.pretrain_loader = pretrain_load
        self.val_loader = val_load
        self.labeled_metadata = [data.metadata for data in labeled_data]
        self.unlabeled_metadata = unlabeled_data.metadata
        self.genes = unlabeled_data.yIDs
        x_dim = self.test_loader.dataset.get_dim()
        self.init_model(x_dim, hid_dim_1, hid_dim_2, p_drop, params.device)

        self.n_clusters = n_clusters
        self.device = params.device
        if params.debug:
            self.epochs=1
        else:
            self.epochs = params.epochs
        self.epochs_pretrain = params.epochs_pretrain
        self.pretrain_flag = params.pretrain
        self.experiment_dir = params.experiment_dir
        if(not os.path.exists(self.experiment_dir)):
            os.mkdir(self.experiment_dir)
        self.contrastive = params.contrastive
        self.lr = params.learning_rate
        self.lr_gamma = params.lr_scheduler_gamma
        self.step_size = params.lr_scheduler_step
        self.tau = tau
        self.rho = rho
        self.p_sc_drop = p_sc_drop


    def init_model(self, x_dim, hid_dim, z_dim, p_drop, device):
        """
        Initialize the model.
        """
        self.model = FullNet(x_dim, hid_dim, z_dim, p_drop).to(device)


    def init_optim(self, param1, param2, learning_rate):
        """Initializing optimizers."""
        optim = torch.optim.Adam(params=param1, lr=learning_rate)
        optim_landmk_test = torch.optim.Adam(params=param2, lr=learning_rate)

        return optim, optim_landmk_test

    def pretrain(self, optim):
        """
        Pretraining model with autoencoder.
        optim: optimizer
        """
        print('Pretraining..')
        for _ in range(self.epochs_pretrain):
            for _, batch in enumerate(self.pretrain_loader):
                x,_,_ = batch
                x = x.to(self.device)
                _, decoded = self.model(x)
                loss = reconstruction_loss(decoded, x)
                optim.zero_grad()
                loss.backward()
                optim.step()

    def train(self, evaluation_mode=True, save_all_embeddings=True):
        """Train model.
        evaluation_mode: if True, validates model on the unlabeled dataset. In the evaluation mode, ground truth labels
                        of the unlabeled dataset must be provided to validate model
        save_all_embeddings: if True, MARS embeddings for annotated and unannotated experiments will be saved in an anndata object,
                             otherwise only unnanotated will be saved. If naming is called after, all embeddings need to be saved
        return: adata: anndata object containing labeled and unlabeled meta-dataset with MARS embeddings and estimated labels on the
                        unlabeled dataset
                landmk_all: landmarks of the labeled and unlabeled meta-dataset in the order given for training. Landmarks on the unlabeled
                            dataset are provided last
                metrics: clustering metrics if evaluation_mode is True

        """
        tr_iter = [iter(dl) for dl in self.train_loader]

        if self.val_loader is not None:
            val_iter = [iter(dl) for dl in self.val_loader]

        optim_pretrain = torch.optim.Adam(params=list(self.model.parameters()), lr=self.lr)
        if self.pretrain_flag:
            self.pretrain(optim_pretrain)
        else:
            self.model.load_state_dict(torch.load(self.MODEL_FILE))
        test_iter = iter(self.test_loader)
        landmk_tr, landmk_test = init_landmarks(self.n_clusters, self.train_loader, self.test_loader, self.model, self.device)
        optim, optim_landmk_test = self.init_optim(list(self.model.encoder.parameters()), landmk_test, self.lr)
        lr_scheduler = torch.optim.lr_scheduler.StepLR(optimizer=optim,
                                               gamma=self.lr_gamma,
                                               step_size=self.step_size)

        best_acc = 0
        if self.val_loader is None: #no validation set, only use first set of hyperparameters provided
            self.tau = self.tau[:1]
            self.p_sc_drop = self.p_sc_drop[:1]
        for tau in self.tau: #hyperparam tuning
            for p_sc_drop in self.p_sc_drop: #hyperparam tuning
                print('Training with hyperparameters tau {} and p_sc_drop {}'.format(tau, p_sc_drop))
                best_epoch = self.epochs
                for epoch in range(1, self.epochs+1):
                    self.model.train()
                    loss_tr, acc_tr, landmk_tr, landmk_test = self.do_epoch(tr_iter, test_iter,
                                                      optim, optim_landmk_test,
                                                      landmk_tr, landmk_test, tau, p_sc_drop)
                        
                    if epoch==self.epochs and self.val_loader is None: #save last epoch for first combo of hyperparameter settings
                        print('\n=== Epoch: {} ==='.format(epoch))
                        print('Train acc: {}'.format(acc_tr))
                        
                        print("WARNING: running without a validation set. Will use final epoch for the first combination of hyperparameters provided.")
                        best_model = copy.deepcopy(self.model) # best epoch is last
                        torch.save(best_model.state_dict(), os.path.join(self.experiment_dir,'model-novalset-finalepoch-tau'+tau+'-p_sc'+p_sc_drop)+'.pt')
                        
                    if self.val_loader is None:
                        continue
                    self.model.eval()

                    with torch.no_grad():
                        loss_val,acc_val = self.do_val_epoch(val_iter, landmk_tr)
                        if acc_val > best_acc:
                            print('Saving model...')
                            best_acc = acc_val
                            best_epoch = epoch
                            best_model = copy.deepcopy(self.model)
                            torch.save(best_model.state_dict(), os.path.join(self.experiment_dir,'model-BEST-tau'+tau+'-p_sc'+p_sc_drop+'-epoch'+str(best_epoch))+'.pt')
                        postfix = ' (Best)' if acc_val >= best_acc else ' (Best: {})'.format(best_acc)
                        print('Epoch {} val loss: {}, acc: {}{}'.format(epoch, loss_val, acc_val, postfix))
                    lr_scheduler.step()

        self.model = copy.deepcopy(best_model)
        del best_model
        
        landmk_all = landmk_tr+[torch.stack(landmk_test).squeeze()]

        adata_test, eval_results = self.assign_labels(landmk_all[-1], evaluation_mode)

        adata = self.save_result(tr_iter, adata_test, save_all_embeddings)

        if evaluation_mode:
            return adata, landmk_all, eval_results

        return adata, landmk_all


    def save_result(self, tr_iter, adata_test, save_all_embeddings):
        """Saving embeddings from labeled and unlabeled dataset, ground truth labels and
        predictions to joint anndata object."""
        adata_all = []

        if save_all_embeddings:
            for task in range(len(tr_iter)): # saving embeddings from labeled dataset
                task = int(task)
                x, y, cells = next(tr_iter[task])
                x, y = x.to(self.device), y.to(self.device)
                encoded,_ = self.model(x)
                adata_all.append(self.pack_anndata(x, cells, encoded, gtruth=y))

        adata_all.append(adata_test)

        if save_all_embeddings:
            adata = adata_all[0].concatenate(adata_all[1:], batch_key='experiment',
                                             batch_categories=self.labeled_metadata+[self.unlabeled_metadata])
        else:
            adata = adata_all[0]


        adata.obsm['MARS_embedding'] = np.concatenate([a.uns['MARS_embedding'] for a in adata_all])
        adata.write(os.path.join(self.experiment_dir,self.unlabeled_metadata+'_result_adata.h5ad'))

        return adata


    def assign_labels(self, landmk_test, evaluation_mode):
        """Assigning cluster labels to the unlabeled meta-dataset.
        test_iter: iterator over unlabeled dataset
        landmk_test: landmarks in the unlabeled dataset
        evaluation mode: computes clustering metrics if True
        """
        #test_iter = iter(self.test_loader)

        torch.no_grad()
        self.model.eval() # eval mode

        test_iter = iter(self.test_loader)

        x_test,y_true, cells = next(test_iter) # cells are needed because dataset is in random order
        x_test = x_test.to(self.device)
        encoded_test,_ = self.model(x_test)

        dists = euclidean_dist(encoded_test, landmk_test)
        y_pred = torch.min(dists, 1)[1]

        adata = self.pack_anndata(x_test, cells, encoded_test, y_true, y_pred)

        eval_results = None
        if evaluation_mode:
            eval_results = compute_scores(y_true, y_pred)

        return adata, eval_results

    def pack_anndata(self, x_input, cells, embedding, gtruth=[], estimated=[]):
        """Pack results in anndata object.
        x_input: gene expressions in the input space
        cells: cell identifiers
        embedding: resulting embedding of x_test using MARS
        landmk: MARS estimated landmarks
        gtruth: ground truth labels if available (default: empty list)
        estimated: MARS estimated clusters if available (default: empty list)
        """
        adata = anndata.AnnData(x_input.data.cpu().numpy())
        adata.obs_names = cells
        adata.var_names = self.genes
        if len(estimated)!=0:
            adata.obs['MARS_labels'] = pd.Categorical(values=estimated.cpu().numpy())
        if len(gtruth)!=0:
            adata.obs['truth_labels'] = pd.Categorical(values=gtruth.cpu().numpy())
        adata.uns['MARS_embedding'] = embedding.data.cpu().numpy()

        return adata

    def augment(self, x, type="dropout", p_sc_drop=None):
        """
        Applies a range of augmentations (given by "type") to x
        type: string, valid arguments include "dropout"
        sc_dropout_p: dropout probability for dropout augmentations
        Returns: x_augment
        """
        if type == "dropout":
            drp = torch.nn.Dropout(p=p_sc_drop)
            x_augment = drp(x)

        else:
            print("please supply a valid string for argument type (currently, only valid option is 'dropout')")

        return x_augment


    def do_epoch(self, tr_iter, test_iter, optim, optim_landmk_test, landmk_tr, landmk_test, tau, p_sc_drop=None):
        """
        One training epoch.
        tr_iter: iterator over labeled meta-data
        test_iter: iterator over unlabeled meta-data
        optim: optimizer for embedding
        optim_landmk_test: optimizer for test landmarks
        landmk_tr: landmarks of labeled meta-data from previous epoch
        landmk_test: landmarks of unlabeled meta-data from previous epoch
        """
        self.set_requires_grad(False)
        for landmk in landmk_test:
            landmk.requires_grad=False

        optim_landmk_test.zero_grad()

        # update centroids
        task_idx = torch.randperm(len(tr_iter))
        for task in task_idx:

            task = int(task)
            x, y, _ = next(tr_iter[task])
            x, y = x.to(self.device), y.to(self.device)
            encoded,_ = self.model(x)
            curr_landmk_tr = compute_landmarks_tr(encoded, y, landmk_tr[task], tau=tau)
            landmk_tr[task] = curr_landmk_tr.data # save landmarks

        for landmk in landmk_test:
            landmk.requires_grad=True

        x,y_test,_ = next(test_iter)
        x = x.to(self.device)
        encoded,_ = self.model(x)
        loss, args_count = loss_test(encoded, torch.stack(landmk_test).squeeze(), tau)

        #if len(args_count)<len(torch.unique(y_test)):
            #print('Empty cluster')
        loss.backward()
        optim_landmk_test.step()

        # update embedding
        self.set_requires_grad(True)
        for landmk in landmk_test:
            landmk.requires_grad=False

        optim.zero_grad()
        total_accuracy = 0
        total_loss = 0
        ntasks = 0
        mean_accuracy = 0

        task_idx = torch.randperm(len(tr_iter))
        for task in task_idx:
            task = int(task)
            x, y, _ = next(tr_iter[task])
            x, y = x.to(self.device), y.to(self.device)
            encoded, _ = self.model(x)

            if(self.contrastive):
                x_augment = self.augment(x, p_sc_drop=p_sc_drop)
                x_augment = x_augment.to(self.device)
                encoded_augment, _ = self.model(x_augment)
            else:
                encoded_augment = None

            loss, acc = loss_task(encoded, landmk_tr[task], y, rho=self.rho, criterion='dist',
                    encoded_augment=encoded_augment, device=self.device)
            total_loss += loss
            total_accuracy += acc.item()
            ntasks += 1

        if ntasks>0:
            mean_accuracy = total_accuracy / ntasks

        # test part
        x,y,_ = next(test_iter)
        x = x.to(self.device)
        encoded,_ = self.model(x)
        loss,_ = loss_test(encoded, torch.stack(landmk_test).squeeze(), tau)
        total_loss += loss
        ntasks += 1

        mean_loss = total_loss / ntasks

        mean_loss.backward()
        optim.step()

        return mean_loss, mean_accuracy, landmk_tr, landmk_test


    def do_val_epoch(self, val_iter, prev_landmk):
        """One epoch of validation.
        val_iter: iterator over validation set
        prev_landmk: landmarks from previous epoch
        """
        ntasks = len(val_iter)
        task_idx = torch.randperm(ntasks)

        total_loss = 0
        total_accuracy = 0

        for task in task_idx:
            x, y, _ = next(val_iter[task])
            x, y = x.to(self.device), y.to(self.device)
            encoded, _  = self.model(x)
            loss, acc = loss_task(encoded, prev_landmk[task], y, criterion='dist')
            total_loss += loss
            total_accuracy += acc.item()
        mean_accuracy = total_accuracy / ntasks
        mean_loss = total_loss / ntasks

        return mean_loss, mean_accuracy

    def set_requires_grad(self, requires_grad):
        for param in self.model.parameters():
            param.requires_grad = requires_grad


    def name_cell_types(self, adata, landmk_all, cell_name_mappings, top_match=5, umap_reduce_dim=True, ndim=10):
        """For each test cluster, estimate sigma and mean. Fit Gaussian distribution with that mean and sigma
        and calculate the probability of each of the train landmarks to be the neighbor to the mean data point.
        Normalization is performed with regards to all other landmarks in train.
        adata: anndata object with MARS embeddings returned by function train
        landmarks: cell type landmarks also returned by function train
        cell_type_name_map: dictionary with cell type name of previously seen cell types as key, and their cluster idx as value

        return: interp_names: dictionary with novel cell type cluster index as key and probabilities to all previously seen cell types as value
        """

        experiments = list(OrderedDict.fromkeys(list(adata.obs['experiment'])))

        encoded_tr = []
        landmk_tr = []
        landmk_tr_labels = []
        for idx, exp in enumerate(experiments[:-1]):
            tiss = adata[adata.obs['experiment'] == exp,:]

            if exp==self.unlabeled_metadata:
                raise ValueError("Error: Unlabeled dataset needs to be last one in the input anndata object.")

            encoded_tr.append(tiss.obsm['MARS_embedding'])
            landmk_tr.append(landmk_all[idx])
            landmk_tr_labels.append(np.unique(tiss.obs['truth_labels']))

        tiss = adata[adata.obs['experiment'] == self.unlabeled_metadata,:]
        ypred_test = tiss.obs['MARS_labels']
        uniq_ytest = np.unique(ypred_test)
        encoded_test = tiss.obsm['MARS_embedding']

        landmk_tr_labels = np.concatenate(landmk_tr_labels)
        encoded_tr = np.concatenate(encoded_tr)
        landmk_tr = np.concatenate([p.cpu() for p in landmk_tr])
        if  umap_reduce_dim:
            encoded_extend = np.concatenate((encoded_tr, encoded_test, landmk_tr))
            adata = anndata.AnnData(encoded_extend)
            sc.pp.neighbors(adata, n_neighbors=15, use_rep='X')
            sc.tl.umap(adata, n_components=ndim)
            encoded_extend = adata.obsm['X_umap']
            n1 = len(encoded_tr)
            n2 = n1 + len(encoded_test)
            encoded_tr = encoded_extend[:n1,:]
            encoded_test = encoded_extend[n1:n2,:]
            landmk_tr = encoded_extend[n2:,:]

        interp_names = defaultdict(list)
        for ytest in uniq_ytest:
            print('\nCluster label: {}'.format(str(ytest)))
            idx = np.where(ypred_test==ytest)
            subset_encoded = encoded_test[idx[0],:]
            mean = np.expand_dims(np.mean(subset_encoded, axis=0),0)

            sigma  = self.estimate_sigma(subset_encoded)

            prob = np.exp(-np.power(distance.cdist(mean, landmk_tr, metric='euclidean'),2)/(2*sigma*sigma))
            prob = np.squeeze(prob, 0)
            normalizat = np.sum(prob)
            if normalizat==0:
                print('Unassigned')
                interp_names[ytest].append("unassigned")
                continue

            prob = np.divide(prob, normalizat)

            uniq_tr = np.unique(landmk_tr_labels)
            prob_unique = []
            for cell_type in uniq_tr: # sum probabilities of same landmarks
                prob_unique.append(np.sum(prob[np.where(landmk_tr_labels==cell_type)]))

            sorted = np.argsort(prob_unique, axis=0)
            best = uniq_tr[sorted[-top_match:]]
            sortedv = np.sort(prob_unique, axis=0)
            sortedv = sortedv[-top_match:]
            for idx, b in enumerate(best):
                interp_names[ytest].append((cell_name_mappings[b], sortedv[idx]))
                print('{}: {}'.format(cell_name_mappings[b], sortedv[idx]))

        return interp_names


    def estimate_sigma(self, dataset):
        nex = dataset.shape[0]
        dst = []
        for i in range(nex):
            for j in range(i+1, nex):
                dst.append(distance.euclidean(dataset[i,:],dataset[j,:]))
        return np.std(dst)<|MERGE_RESOLUTION|>--- conflicted
+++ resolved
@@ -24,11 +24,7 @@
 class MARS:
 
     def __init__(self, n_clusters, params, labeled_data, unlabeled_data, pretrain_data=None,
-<<<<<<< HEAD
-                 val_split=0.85, hid_dim_1=1000, hid_dim_2=100, p_drop=0.0, p_sc_drop=[0.2,0.4,0.6,0.8], tau=[0.2]):
-=======
-                 val_split=0.85, hid_dim_1=1000, hid_dim_2=100, p_drop=0.0, p_sc_drop=0.4, tau=0.2, rho=1.0):
->>>>>>> 728ff53b
+                 val_split=0.85, hid_dim_1=1000, hid_dim_2=100, p_drop=0.0, p_sc_drop=[0.2,0.4,0.6,0.8], tau=[0.2], rho=1):
         """Initialization of MARS.
         n_clusters: number of clusters in the unlabeled meta-dataset
         params: parameters of the MARS model
@@ -40,14 +36,9 @@
         hid_dim_1: dimension in the first layer of the network (default: 1000)
         hid_dim_2: dimension in the second layer of the network (default: 100)
         p_drop: dropout probability (default: 0)
-<<<<<<< HEAD
         p_sc_drop: list of values to tune over for dropout probability for the single cell (sc) type dropout data augmentation
         tau: list of values to tune over for regularizer for inter-cluster distance
-=======
-        p_sc_drop: dropout probability for the single cell (sc) type dropout data augmentation
-        tau: regularizer for inter-cluster distance
         rho: contrastive loss weight
->>>>>>> 728ff53b
         """
         train_load, test_load, pretrain_load, val_load = init_data_loaders(labeled_data, unlabeled_data,
                                                                            pretrain_data, params.pretrain_batch,
